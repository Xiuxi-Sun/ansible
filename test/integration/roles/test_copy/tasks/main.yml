--- conflicted
+++ resolved
@@ -181,8 +181,6 @@
       - "copy_result6.changed"
       - "copy_result6.dest == '{{output_dir|expanduser}}/multiline.txt'"
       - "copy_result6.md5sum == '1627d51e7e607c92cf1a502bf0c6cce3'"
-<<<<<<< HEAD
-=======
 
 # test overwriting a file as an unprivileged user (pull request #8624)
 # this can't be relative to {{output_dir}} as ~root usually has mode 700
@@ -208,4 +206,3 @@
 
 - name: clean up
   file: dest=/tmp/worldwritable state=absent
->>>>>>> 677de07f
